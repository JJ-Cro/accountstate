--- conflicted
+++ resolved
@@ -6,14 +6,8 @@
         "start:binance": "ts-node --esm binance-futures-usdm.ts"
     },
     "dependencies": {
-<<<<<<< HEAD
-        "binance": "^2.15.15",
-        "bybit-api": "^4.1.0",
-        "dotenv": "^16.6.1"
-=======
         "binance": "^2.15.22",
         "bybit-api": "^4.1.13",
-        "dotenv": "^16.4.7"
->>>>>>> 98ea2ffe
+        "dotenv": "^16.6.1"
     }
 }